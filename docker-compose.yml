--- conflicted
+++ resolved
@@ -57,11 +57,7 @@
       - ./templates:/app/templates:ro
       # Enable version management functionality
       - /var/run/docker.sock:/var/run/docker.sock
-<<<<<<< HEAD
-      - .:/app/source
-=======
       - .:/app/source:ro
->>>>>>> a21a9ea5
     deploy:
       resources:
         limits:
